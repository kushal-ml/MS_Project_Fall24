import sys
from pathlib import Path
import os
from typing import Dict, List, Any
import json
from dotenv import load_dotenv
from langchain_neo4j import Neo4jGraph
from langchain_openai import OpenAIEmbeddings, ChatOpenAI
from pinecone import Pinecone
import time
import logging
import matplotlib.pyplot as plt
import numpy as np
import pandas as pd
from tqdm import tqdm
import re
from langsmith import trace
from langsmith.run_helpers import traceable
from langchain.callbacks.tracers.langchain import wait_for_all_tracers
from langsmith import Client
# Add project root to path
root_dir = str(Path(__file__).parent.parent)
sys.path.append(root_dir)

# Import the KnowledgeGraphEvaluator from test_umls_processor
from tests.test_processors.test_umls_processor import KnowledgeGraphEvaluator
from query_medical_db import combine_similar_chunks

# Set up logging
logging.basicConfig(
    level=logging.INFO,
    format='%(asctime)s - %(name)s - %(levelname)s - %(message)s'
)
logger = logging.getLogger(__name__)

load_dotenv()

os.environ["LANGSMITH_TRACING_V2"] = "true"
os.environ["LANGSMITH_PROJECT"] = os.getenv("LANGSMITH_PROJECT", "medgraphrag")
os.environ["LANGSMITH_API_KEY"] = os.getenv("LANGSMITH_API_KEY")
os.environ["LANGSMITH_ENDPOINT"] = os.getenv("LANGSMITH_ENDPOINT", "https://api.smith.langchain.com")

def get_benchmark_usmle_questions() -> List[Dict]:
    """
    Returns a list of USMLE-style questions from the usmle_categorized_questions.json file
    """
    try:
        # Path to the JSON file with the questions
        questions_file = os.path.join(
            os.path.dirname(os.path.dirname(__file__)), 
            "tests", 
            "test_processors", 
            "usmle_categorized_questions.json"
        )
        
        # Load the questions from the file
        with open(questions_file, 'r', encoding='utf-8') as f:
            questions = json.load(f)
            
        # Log the number of questions loaded
        logger.info(f"Loaded {len(questions)} questions from usmle_categorized_questions.json")
        
        # Normalize the format if needed
        for question in questions:
            # Convert options to dictionary if it's a list
            if isinstance(question.get("options"), list):
                options_dict = {}
                for i, option in enumerate(question["options"]):
                    options_dict[chr(65 + i)] = option  # A, B, C, etc.
                question["options"] = options_dict
        
        return questions
    except Exception as e:
        logger.error(f"Error loading benchmark questions: {e}")
        return []

class USMLEProcessor:
    def __init__(self):
        # Load environment variables
        load_dotenv()
        
        # Initialize LangSmith tracing
        os.environ["LANGSMITH_TRACING_V2"] = "true"
        os.environ["LANGSMITH_PROJECT"] = os.getenv("LANGSMITH_PROJECT", "usmle_processor")
        
        # Explicitly initialize LangSmith client
        self.langsmith_client = Client(
            api_key=os.getenv("LANGSMITH_API_KEY"),
            api_url=os.getenv("LANGSMITH_ENDPOINT", "https://api.smith.langchain.com")
        )
        
        # Initialize Neo4j
        try:
            logger.info("Initializing Neo4j connection...")
            self.graph = Neo4jGraph(
                url=os.getenv("NEO4J_URI"),
                username=os.getenv("NEO4J_USERNAME"),
                password=os.getenv("NEO4J_PASSWORD"),
                database="neo4j"
            )
            # Test the connection
            test_query = "MATCH (n) RETURN count(n) as count LIMIT 1"
            result = self.graph.query(test_query)
            node_count = result[0]["count"]
            logger.info(f"Successfully connected to Neo4j. Database contains {node_count} nodes.")
        except Exception as e:
            logger.error(f"Failed to connect to Neo4j: {str(e)}")
            raise
        
        # Initialize OpenAI with o3-mini model
        self.llm = ChatOpenAI(
            model="o3-mini", 
            openai_api_key=os.getenv("OPENAI_API_KEY")
        )
        
        # Function to pass to KG Evaluator
        self.llm_function = lambda x: self.llm.invoke(x).content
        
        # Initialize embeddings
        self.embeddings = OpenAIEmbeddings(
            model="text-embedding-3-large",
            openai_api_key=os.getenv("OPENAI_API_KEY")
        )
        
        # Initialize Pinecone
        self.pc = Pinecone(
            api_key=os.getenv("PINECONE_API_KEY"),
            environment=os.getenv("PINECONE_ENV")
        )
        self.pinecone_index = self.pc.Index("medical-textbook-embeddings")
        
        # Initialize KnowledgeGraphEvaluator
        try:
            logger.info("Initializing KnowledgeGraphEvaluator...")
            self.kg_evaluator = KnowledgeGraphEvaluator(
                graph=self.graph,
                llm_function=self.llm_function
            )
            logger.info("KnowledgeGraphEvaluator initialized successfully")
            logger.info(f"KG Evaluator settings: {self.kg_evaluator.settings}")
        except Exception as e:
            logger.error(f"Failed to initialize KnowledgeGraphEvaluator: {str(e)}")
            raise
        
        # Configure KG Evaluator settings for optimal performance
        self.kg_evaluator.settings = {
            "top_k_concepts": 50,  
            "top_k_relationships": 100,  
            "vector_search_enabled": True,
            "multihop_enabled": True, 
            "multihop_max_depth": 3,
            "vector_search_threshold": 0.3,
            "visualization_dir": "usmle_evaluation_results"  # Make sure this path is accessible
        }
        
        # Store evaluation results
        self.evaluation_results = []
        
<<<<<<< HEAD
        # Prompt for the combined approach (LLM informed with contexts)
        self.combined_prompt = """You are a medical expert addressing complex clinical questions. You have access to:
        1. A medical knowledge graph containing UMLS concepts and relationships
        2. Retrieved medical textbook passages
        3. Your own medical expertise
        4. You must not choose an answer until you've completed the REASONING PROCESS and cited all supporting evidence.

        

        **Question:** {question}  

        **Knowledge Graph Evidence:**  
        {kg_evidence}  

        **Textbook Evidence:**  
        {textbook_evidence}  

        Please provide a detailed answer using the following hierarchy:  
        - Prioritize knowledge graph evidence (concepts, its definition, and relationships)
        - Use textbook evidence to fill gaps
        - Apply your medical expertise only when evidence is incomplete or ambiguous
        - If evidence conflicts with your knowledge, prioritize evidence unless factually incorrect


        Format your answer as follows:  

 

        **1. REASONING PROCESS:**
        - Clinical Assessment: Summarize key findings from the patient presentation
        - Differential Considerations: List the diagnostic possibilities based on the presentation  
        - Logical Pathway: Show your step-by-step reasoning using evidence citations

        **2. EVIDENCE INTEGRATION:**
        - Knowledge Graph Concepts: Cite specific concept IDs (e.g., "C0027051: Myocardial Infarction") and its definition if you use it.
        - Knowledge Graph Relationships: List ALL relevant relationships in the format "concept_1 → relationship_type → concept_2"
        - Knowledge Graph Paths: - Identify any potential multi-step paths from the given evidence that help link the clinical finding to the answer. Explicitly cite the terms and relationships that you use from the evidence to form the multi-hop path. Use the path in your chain-of-thought reasoning.
        - Textbook Evidence: Quote EXACT text phrases with citation
        - Utilize multihop paths if necessary to answer the question
        - Your Expertise: ONLY if evidence is missing, clearly state "Based on medical knowledge not in the provided evidence..."

        **3. CLINICAL CONTEXT:**
        - Explain the pathophysiology relevant to this case
        - Connect the answer to the patient's specific presentation
        - Discuss how this impacts clinical management

        **4. DIFFERENTIAL ANALYSIS:**
        - Systematically rule out alternative explanations
        - For each major alternative, explain why it's less likely with specific evidence

        **5. ANSWER CHOICE:**
        - Choose the best answer based on the evidence and reasoning process

        **6. LIMITATIONS AND CONFIDENCE:**
        - State your confidence level in the answer
        - Identify any critical missing information
        - Acknowledge conflicts between evidence sources and how you resolved them

        Remember to CITE YOUR SOURCES for every claim (concept ID, relationship, textbook reference with exact quotes). Mimic a clinician's systematic thinking process, beginning with the most likely diagnosis and methodically evaluating alternatives.
        """

        
        # Prompt for the context-strict approach (only using KG and RAG evidence)
        self.context_strict_prompt = """
You are a medical expert answering USMLE questions using two knowledge sources:
1. A structured knowledge graph (Neo4j) with UMLS medical concepts and relationships
2. Medical textbook passages (via semantic search)
3. You must not choose an answer until you've completed the REASONING PROCESS and cited all supporting evidence.


Question: {question}

Knowledge Graph Evidence:
{kg_evidence}

Textbook Evidence:
{textbook_evidence}

IMPORTANT:
- Use ONLY the evidence above. Do NOT use outside knowledge.
- Prioritize the Knowledge Graph. Use textbook data only if the graph lacks sufficient info.
- Always answer the question directly, even with limited evidence.
- If multiple-choice options are present, choose the best answer **based solely on evidence**.
- Every claim MUST cite its evidence source explicitly.

RESPONSE FORMAT:

 **1. REASONING PROCESS:**
        - Clinical Assessment: Summarize key findings from the patient presentation
        - Differential Considerations: List the diagnostic possibilities based on the presentation  
        - Logical Pathway: Show your step-by-step reasoning using evidence citations

        **2. EVIDENCE INTEGRATION:**
        - Knowledge Graph Concepts: Cite specific concept IDs (e.g., "C0027051: Myocardial Infarction") and its definition if you use it.
        - Knowledge Graph Relationships: List ALL relevant relationships in the format "concept_1 → relationship_type → concept_2"
        - Knowledge Graph Paths: - Identify any potential multi-step paths from the given evidence that help link the clinical finding to the answer. Explicitly cite the terms and relationships that you use from the evidence to form the multi-hop path. Use the path in your chain-of-thought reasoning.
        - Textbook Evidence: Quote EXACT text phrases with citation
        - Utilize multihop paths if necessary to answer the question
        - Your Expertise: ONLY if evidence is missing, clearly state "Based on medical knowledge not in the provided evidence..."

        **3. CLINICAL CONTEXT:**
        - Explain the pathophysiology relevant to this case
        - Connect the answer to the patient's specific presentation
        - Discuss how this impacts clinical management

        **4. DIFFERENTIAL ANALYSIS:**
        - Systematically rule out alternative explanations
        - For each major alternative, explain why it's less likely with specific evidence

        **5. ANSWER CHOICE:**
        - Choose the best answer based on the evidence and reasoning process

        **6. LIMITATIONS AND CONFIDENCE:**
        - State your confidence level in the answer
        - Identify any critical missing information
        - Acknowledge conflicts between evidence sources and how you resolved them

        Remember to CITE YOUR SOURCES for every claim (concept ID, relationship, textbook reference with exact quotes). Mimic a clinician's systematic thinking process, beginning with the most likely diagnosis and methodically evaluating alternatives.
"""
=======
        # Initialize benchmark questions
        self.benchmark_questions = get_benchmark_usmle_questions()
>>>>>>> 21d935a9

    @traceable(run_type="chain")
    def process_question(self, question_input):
        """Process a USMLE-style question with knowledge graph and textbook context"""
        
        # Handle both string input and dictionary input
        if isinstance(question_input, dict):
            question_dict = question_input
            question = question_dict.get('question', '')
        else:
            question_dict = {'question': question_input}
            question = question_input
        
        logger.info(f"Processing question: {question[:100]}...")
        
        # Debug: Check if KG evaluator is properly initialized
        logger.info(f"KG Evaluator type: {type(self.kg_evaluator)}")
        logger.info(f"KG Evaluator settings: {self.kg_evaluator.settings}")
        
        # Extract terms
        start_time = time.time()
        extracted_terms = self.kg_evaluator.extract_key_terms(question)
        term_extraction_time = time.time() - start_time
        logger.info(f"Extracted terms: {extracted_terms}")
        
        # Get concepts
        start_time = time.time()
        concepts = self.kg_evaluator.get_concepts(extracted_terms)
        concept_retrieval_time = time.time() - start_time
        logger.info(f"Retrieved {len(concepts)} concepts")
        logger.info(f"Sample concepts: {concepts[:2]}")  # Show first 2 concepts
        
        # Re-rank concepts
        start_time = time.time()
        concepts = self.kg_evaluator.rerank_concepts(concepts, question)
        concept_rerank_time = time.time() - start_time
        logger.info(f"Reranked concepts, top 3: {concepts[:3]}")
        
        # Get relationships
        start_time = time.time()
        relationships = self.kg_evaluator.get_relationships(concepts)
        relationship_retrieval_time = time.time() - start_time
        logger.info(f"Retrieved {len(relationships)} relationships")
        logger.info(f"Sample relationships: {relationships[:2]}")
        
        # Re-rank relationships
        start_time = time.time()
        relationships = self.kg_evaluator.rerank_relationships(relationships, question, concepts)
        relationship_rerank_time = time.time() - start_time
        logger.info(f"Reranked relationships, top 3: {relationships[:3]}")
        
        # Find multihop paths
        start_time = time.time()
        multihop_paths = self.kg_evaluator.find_multihop_paths(concepts)
        multihop_path_finding_time = time.time() - start_time
        logger.info(f"Found {len(multihop_paths)} multihop paths")
        logger.info(f"Sample paths: {multihop_paths[:2]}")
        
        # Re-rank paths
        start_time = time.time()
        multihop_paths = self.kg_evaluator.rerank_paths(multihop_paths, question)
        multihop_rerank_time = time.time() - start_time
        
        # Format knowledge graph data for LLM context
        formatted_knowledge = self.format_kg_data_for_llm(concepts, relationships, multihop_paths)
        logger.info("Formatted KG data length: %d chars", len(formatted_knowledge))
        logger.info("First 500 chars of formatted KG data: %s", formatted_knowledge[:500])
        
        # Debug: Check if formatted knowledge is empty
        if not formatted_knowledge.strip():
            logger.warning("WARNING: Formatted knowledge graph data is empty!")
            logger.warning("Concepts count: %d", len(concepts))
            logger.warning("Relationships count: %d", len(relationships))
            logger.warning("Multihop paths count: %d", len(multihop_paths))
        
        # Textbook retrieval
        start_time = time.time()
        textbook_context = self.retrieve_from_pinecone(question)
        pinecone_time = time.time() - start_time
        logger.info("Retrieved textbook context length: %d chars", len(textbook_context))
        
        # Save the KG context to file for debugging
        debug_context_file = self.save_kg_context_to_file(formatted_knowledge, question_dict.get('id', None))
        logger.info(f"Saved debug context to: {debug_context_file}")
        
        # Generate answers with debug info
        logger.info("Generating LLM-only answer...")
        llm_only_answer = self.generate_llm_only_answer(self.format_question_with_options(question_dict))
        
        logger.info("Generating context-strict answer...")
        context_strict_answer = self.generate_context_strict_answer(
            self.format_question_with_options(question_dict),
            formatted_knowledge,
            textbook_context
        )
        
        logger.info("Generating LLM-informed answer...")
        combined_answer = self.generate_llm_informed_answer(
            self.format_question_with_options(question_dict),
            formatted_knowledge,
            textbook_context
        )
        
        # Timing information
        timing_info = {
            'term_extraction': term_extraction_time,
            'concept_retrieval': concept_retrieval_time,
            'concept_reranking': concept_rerank_time,
            'relationship_retrieval': relationship_retrieval_time,
            'relationship_reranking': relationship_rerank_time,
            'multihop_path_finding': multihop_path_finding_time,
            'multihop_reranking': multihop_rerank_time,
            'pinecone_retrieval': pinecone_time,
            'llm_informed_generation': (pinecone_time + concept_retrieval_time + concept_rerank_time + 
                                       relationship_retrieval_time + relationship_rerank_time +
                                       multihop_path_finding_time + multihop_rerank_time),
            'total_processing': (term_extraction_time + concept_retrieval_time + concept_rerank_time + 
                               relationship_retrieval_time + relationship_rerank_time +
                               multihop_path_finding_time + multihop_rerank_time +
                               pinecone_time + (pinecone_time + concept_retrieval_time + concept_rerank_time + 
                                               relationship_retrieval_time + relationship_rerank_time +
                                               multihop_path_finding_time + multihop_rerank_time))
        }
        
        # Prepare results
        result = {
            'question': question,
            'kg_results': {
                'terms': extracted_terms,
                'concepts': concepts,
                'relationships': relationships,
                'multihop_paths': multihop_paths,
                'formatted_data': formatted_knowledge
            },
            'pinecone_results': textbook_context,
            'answers': {
                'llm_only': llm_only_answer,
                'context_strict': context_strict_answer,
                'llm_informed': combined_answer
            },
            'timing': timing_info
        }
        
        return result

    def save_kg_context_to_file(self, kg_context, question_id=None):
        """Save the knowledge graph context to a file for analysis"""
        # Create directory if it doesn't exist
        kg_context_dir = os.path.join(self.kg_evaluator.settings.get('visualization_dir', 'evaluation_results'), 'kg_contexts')
        os.makedirs(kg_context_dir, exist_ok=True)
        
        # Create a unique filename with timestamp
        timestamp = time.strftime("%Y%m%d_%H%M%S")
        question_id = question_id or f"question_{timestamp}"
        filename = os.path.join(kg_context_dir, f"kg_context_{question_id}.json")
        
        # Add some statistics about the context
        context_stats = {
            "timestamp": timestamp,
            "question_id": question_id,
            "context_size": len(kg_context),
            "context": kg_context,
            # Parse the context to count entities
            "stats": {
                "concept_count": kg_context.count("Concept:"),
                "relationship_count": kg_context.count("Relationship:"),
                "path_count": kg_context.count("Path:") 
            }
        }
        
        # Save to file
        with open(filename, 'w') as f:
            json.dump(context_stats, f, indent=2)
        
        logger.info(f"Knowledge graph context saved to {filename}")
        return filename

    def format_kg_data_for_llm(self, concepts, relationships, multihop_paths):
        """Format knowledge graph data for LLM consumption with consistent formatting"""
        formatted_text = []
        
        # Format concepts section
        formatted_text.append("=== MEDICAL CONCEPTS ===")
        for i, concept in enumerate(concepts[:30], 1):  # Limit to top 30 concepts
            cui = concept.get('cui', 'Unknown')
            term = concept.get('term', 'Unknown')
            definition = concept.get('definition', 'No definition available')
            formatted_text.append(f"{i}. {cui} - {term}")
            formatted_text.append(f"   Definition: {definition}\n")
        
        # Format relationships section
        formatted_text.append("=== RELATIONSHIPS ===")
        for i, rel in enumerate(relationships[:50], 1):  # Limit to top 50 relationships
            source = rel.get('source_name', 'Unknown')
            rel_type = rel.get('relationship_type', 'related_to')
            target = rel.get('target_name', 'Unknown')
            formatted_text.append(f"{i}. {source} → {rel_type} → {target}")
        
        # Format multihop paths section
        if multihop_paths:
            formatted_text.append("\n=== COMPLEX KNOWLEDGE PATHS ===")
            for i, path in enumerate(multihop_paths[:20], 1):  # Limit to top 20 paths
                path_desc = path.get('path_description', 'Unknown path')
                formatted_text.append(f"{i}. {path_desc}")
        
        return "\n\n".join(formatted_text)

    def _format_textbook_evidence(self, chunks: List[Dict]) -> str:
        """Format textbook evidence for LLM consumption"""
        evidence = []
        
        for i, chunk in enumerate(chunks, 1):
            evidence.append(f"[REF{i}] Source: {chunk.get('sources', 'Unknown')}")
            evidence.append(f"Relevance Score: {chunk.get('score', 0):.2f}")
            evidence.append(f"Content: {chunk.get('text', '')}\n")
        
        return "\n".join(evidence)
    
    def evaluate_evidence_based_answer(self, result: Dict) -> Dict:
        """Evaluate the answer using hybrid approach (semantic similarity + evidence quality)"""
        logger.info("Evaluating answer with hybrid approach...")
        
        question = result['question']
        llm_only_answer = result['answers']['llm_only']
        context_strict_answer = result['answers']['context_strict']
        llm_informed_answer = result['answers']['llm_informed']
        
        # Prepare structured kg_data for evaluation
        structured_kg_data = {
            'concepts': result['kg_results']['concepts'],
            'relationships': result['kg_results']['relationships'],
            'multihop_paths': result['kg_results']['multihop_paths']
        }
        
        # Create a question dict with any available options and answers
        question_dict = {
            "id": "q_" + str(len(self.evaluation_results) + 1),
            "question": question,
            "answer": "Unknown"  # Will be replaced if we have ground truth
        }
        
        # If options are included in the result, add them to the question dict
        if 'options' in result:
            question_dict["options"] = result['options']
        if 'answer' in result:
            question_dict["answer"] = result['answer']
        
        # First evaluate evidence quality
        llm_only_evidence = self.evaluate_evidence_quality(llm_only_answer, structured_kg_data)
        context_strict_evidence = self.evaluate_evidence_quality(context_strict_answer, structured_kg_data)
        llm_informed_evidence = self.evaluate_evidence_quality(llm_informed_answer, structured_kg_data)
        
        # Then evaluate correctness with binary scoring
        llm_only_correctness = self.kg_evaluator.evaluate_correctness_with_similarity(llm_only_answer, question_dict)
        context_strict_correctness = self.kg_evaluator.evaluate_correctness_with_similarity(context_strict_answer, question_dict)
        llm_informed_correctness = self.kg_evaluator.evaluate_correctness_with_similarity(llm_informed_answer, question_dict)
        
        # Calculate combined scores using our custom binary-compatible function
        llm_only_combined = self._calculate_binary_combined_score(llm_only_evidence, llm_only_correctness)
        context_strict_combined = self._calculate_binary_combined_score(context_strict_evidence, context_strict_correctness)
        llm_informed_combined = self._calculate_binary_combined_score(llm_informed_evidence, llm_informed_correctness)
        
        # Prepare hybrid evaluation results
        hybrid_evaluation = {
            "llm_only": llm_only_combined,
            "context_strict": context_strict_combined,
            "llm_informed": llm_informed_combined
        }
        
        # Still run the original evaluation for consistency (if needed)
        try:
            llm_only_evidence_eval = self.kg_evaluator.evaluate_with_evidence_priority(
                llm_only_answer, question_dict, structured_kg_data)
            context_strict_evidence_eval = self.kg_evaluator.evaluate_with_evidence_priority(
                context_strict_answer, question_dict, structured_kg_data)
            llm_informed_evidence_eval = self.kg_evaluator.evaluate_with_evidence_priority(
                llm_informed_answer, question_dict, structured_kg_data)
                
            evidence_based_evaluation = {
                    "llm_only": llm_only_evidence_eval,
                    "context_strict": context_strict_evidence_eval,
                    "llm_informed": llm_informed_evidence_eval
                }
        except Exception as e:
            logger.error(f"Error in evidence-based evaluation: {str(e)}")
            # Create fallback evaluation with just our binary scores
            evidence_based_evaluation = {
                "llm_only": llm_only_combined,
                "context_strict": context_strict_combined,
                "llm_informed": llm_informed_combined
            }
        
        # Rest of the evaluation functions
        citation_kg_data = structured_kg_data.copy()
        for concept in citation_kg_data['concepts']:
            concept['id'] = concept['cui']
        
        citation_strict = self.kg_evaluator.evaluate_citation_quality(context_strict_answer, citation_kg_data)
        citation_informed = self.kg_evaluator.evaluate_citation_quality(llm_informed_answer, citation_kg_data)
        
        kg_coverage = self.kg_evaluator.evaluate_kg_coverage(
            question, result['kg_results']['terms'], result['kg_results']['concepts']
        )
        
        context_contribution = self.kg_evaluator.evaluate_kg_contribution(
            llm_informed_answer, llm_only_answer
        )
        
        # Create final evaluation result
        evaluation_result = {
            "question_id": question_dict["id"],
            "question": question,
            "hybrid_evaluation": hybrid_evaluation,
            "evidence_based_evaluation": evidence_based_evaluation,
            "citation_quality": {
                "context_strict": citation_strict,
                "llm_informed": citation_informed
            },
            "kg_coverage": kg_coverage,
            "context_contribution": context_contribution
        }
        
        # Add to evaluation results
        self.evaluation_results.append({**result, "evaluation": evaluation_result})
        
        return evaluation_result

    def _calculate_binary_combined_score(self, evidence_metrics, correctness_metrics):
        """Calculate combined score with binary correctness (0 or 10)"""
        # Extract scores
        evidence_score = evidence_metrics.get("score", 0)
        correctness_score = correctness_metrics.get("score", 0)
        
        # Binary correctness logic (40% weight)
        # - If correctness is 10, add 4 points (40% of total)
        # - If correctness is 0, add 0 points
        correctness_contribution = 4.0 if correctness_score == 10.0 else 0.0
        
        # Evidence contributes 60% of the score
        evidence_contribution = evidence_score * 0.6
        
        # Combined score
        combined_score = evidence_contribution + correctness_contribution
        
        # Return full score object with all metrics
        return {
            "evidence_score": evidence_score,
            "correctness_score": correctness_score,
            "combined_score": combined_score,
            "evidence_weight": 0.6,
            "correctness_weight": 0.4,
            "evidence_explanation": evidence_metrics.get("explanation", ""),
            "correctness_explanation": correctness_metrics.get("explanation", "")
        }

    def summarize_evaluation_results(self) -> Dict:
        """Summarize evaluation results across all questions"""
        if not self.evaluation_results:
            return {"error": "No evaluation results available"}
        
        # Initialize summary
        summary = {
            "questions_processed": len(self.evaluation_results),
            "kg_coverage": {
                "average_coverage": 0,
                "coverage_by_question": {}
            },
            "answer_quality": {
                # Original approach
                "evidence_based": {
                    "llm_only": 0,
                    "context_strict": 0,
                    "llm_informed": 0,
                },
                # New hybrid approach
                "hybrid": {
                    "llm_only": 0,
                    "context_strict": 0, 
                    "llm_informed": 0,
                },
                "quality_by_question": {}
            },
            "context_contribution": {
                "average_value_added": 0,
                "contribution_by_question": {}
            },
            "timing": {
                "average_total_processing": 0,
                "average_evaluation_time": 0,
                "timing_by_question": {}
            }
        }
        
        # Collect metrics across questions
        for r in self.evaluation_results:
            question_id = r.get("evaluation", {}).get("question_id", f"q_{len(summary['answer_quality']['quality_by_question']) + 1}")
            
            # Process answer quality - UPDATED to include hybrid
            try:
                # Get evidence-based evaluation scores
                llm_only_score = float(r.get("evaluation", {}).get("evidence_based_evaluation", {}).get("llm_only", {}).get("combined_score", 0))
                context_strict_score = float(r.get("evaluation", {}).get("evidence_based_evaluation", {}).get("context_strict", {}).get("combined_score", 0))
                llm_informed_score = float(r.get("evaluation", {}).get("evidence_based_evaluation", {}).get("llm_informed", {}).get("combined_score", 0))
                
                # Get hybrid evaluation scores
                llm_only_hybrid = float(r.get("evaluation", {}).get("hybrid_evaluation", {}).get("llm_only", {}).get("combined_score", 0))
                context_strict_hybrid = float(r.get("evaluation", {}).get("hybrid_evaluation", {}).get("context_strict", {}).get("combined_score", 0))
                llm_informed_hybrid = float(r.get("evaluation", {}).get("hybrid_evaluation", {}).get("llm_informed", {}).get("combined_score", 0))
                
                summary["answer_quality"]["quality_by_question"][question_id] = {
                    "evidence_based": {
                        "llm_only": llm_only_score,
                        "context_strict": context_strict_score,
                        "llm_informed": llm_informed_score
                    },
                    "hybrid": {
                        "llm_only": llm_only_hybrid,
                        "context_strict": context_strict_hybrid,
                        "llm_informed": llm_informed_hybrid
                    }
                }
            except Exception as e:
                logger.error(f"Error processing answer quality for question {question_id}: {str(e)}")
                # Handle error case...
        
        # Calculate averages for both evaluation methods
        if summary["questions_processed"] > 0:
            # Calculate averages for evidence-based evaluation
            evidence_llm_only = [q["evidence_based"]["llm_only"] for q in summary["answer_quality"]["quality_by_question"].values()]
            evidence_context_strict = [q["evidence_based"]["context_strict"] for q in summary["answer_quality"]["quality_by_question"].values()]
            evidence_llm_informed = [q["evidence_based"]["llm_informed"] for q in summary["answer_quality"]["quality_by_question"].values()]
            
            summary["answer_quality"]["evidence_based"]["llm_only"] = sum(evidence_llm_only) / len(evidence_llm_only) if evidence_llm_only else 0
            summary["answer_quality"]["evidence_based"]["context_strict"] = sum(evidence_context_strict) / len(evidence_context_strict) if evidence_context_strict else 0
            summary["answer_quality"]["evidence_based"]["llm_informed"] = sum(evidence_llm_informed) / len(evidence_llm_informed) if evidence_llm_informed else 0
            
            # Calculate averages for hybrid evaluation
            hybrid_llm_only = [q["hybrid"]["llm_only"] for q in summary["answer_quality"]["quality_by_question"].values()]
            hybrid_context_strict = [q["hybrid"]["context_strict"] for q in summary["answer_quality"]["quality_by_question"].values()]
            hybrid_llm_informed = [q["hybrid"]["llm_informed"] for q in summary["answer_quality"]["quality_by_question"].values()]
            
            summary["answer_quality"]["hybrid"]["llm_only"] = sum(hybrid_llm_only) / len(hybrid_llm_only) if hybrid_llm_only else 0
            summary["answer_quality"]["hybrid"]["context_strict"] = sum(hybrid_context_strict) / len(hybrid_context_strict) if hybrid_context_strict else 0
            summary["answer_quality"]["hybrid"]["llm_informed"] = sum(hybrid_llm_informed) / len(hybrid_llm_informed) if hybrid_llm_informed else 0
        
        # Process context contribution
        try:
            value_added = float(r.get("evaluation", {}).get("context_contribution", {}).get("value_added_score", 0))
            summary["context_contribution"]["contribution_by_question"][question_id] = value_added
        except Exception as e:
            logger.error(f"Error processing context contribution for question {question_id}: {str(e)}")
            summary["context_contribution"]["contribution_by_question"][question_id] = 0
        
        # Process timing
        try:
            total_time = r.get("processing_time", 0)
            eval_time = r.get("evaluation", {}).get("timing", {}).get("total_evaluation_time", 0)
            
            summary["timing"]["timing_by_question"][question_id] = {
                "total_processing": total_time,
                "evaluation_time": eval_time
            }
        except Exception as e:
            logger.error(f"Error processing timing for question {question_id}: {str(e)}")
            summary["timing"]["timing_by_question"][question_id] = {
                "total_processing": 0,
                "evaluation_time": 0,
                "error": str(e)
            }
        
        # Calculate averages
        if summary["questions_processed"] > 0:
            # Average KG coverage
            summary["kg_coverage"]["average_coverage"] = sum(summary["kg_coverage"]["coverage_by_question"].values()) / summary["questions_processed"]
            
            # Average context contribution
            summary["context_contribution"]["average_value_added"] = sum(summary["context_contribution"]["contribution_by_question"].values()) / summary["questions_processed"]
            
            # Average timing
            summary["timing"]["average_total_processing"] = sum([t["total_processing"] for t in summary["timing"]["timing_by_question"].values()]) / summary["questions_processed"]
            summary["timing"]["average_evaluation_time"] = sum([t["evaluation_time"] for t in summary["timing"]["timing_by_question"].values()]) / summary["questions_processed"]
        
        return summary

    def generate_visualizations(self):
        """Generate visualizations from evaluation results"""
        # Create visualization directory if it doesn't exist
        visualization_dir = self.kg_evaluator.settings.get("visualization_dir", "kg_evaluation")
        os.makedirs(visualization_dir, exist_ok=True)
        
        # Get summary
        try:
            summary = self.summarize_evaluation_results()
        except Exception as e:
            logger.error(f"Error summarizing evaluation results: {str(e)}", exc_info=True)
            print(f"Error generating visualizations: {str(e)}")
            return
        
        # Make sure we have data to visualize
        if summary.get("questions_processed", 0) == 0:
            print("No data to visualize.")
            return
        
        # Generate detailed CSV report
        try:
            df_data = []
            for r in self.evaluation_results:
                question_id = r.get("evaluation", {}).get("question_id", "unknown")
                question_text = r.get("question", "")[:50] + "..." if len(r.get("question", "")) > 50 else r.get("question", "")
                
                # Extract data
                kg_coverage = r.get("evaluation", {}).get("kg_coverage", {}).get("coverage_percentage", 0)
                
                # Use evidence_based_evaluation instead of answer_quality
                llm_only_score = r.get("evaluation", {}).get("evidence_based_evaluation", {}).get("llm_only", {}).get("combined_score", 0)
                context_strict_score = r.get("evaluation", {}).get("evidence_based_evaluation", {}).get("context_strict", {}).get("combined_score", 0)
                llm_informed_score = r.get("evaluation", {}).get("evidence_based_evaluation", {}).get("llm_informed", {}).get("combined_score", 0)
                
                # Extract evidence and correctness scores
                llm_only_evidence = r.get("evaluation", {}).get("evidence_based_evaluation", {}).get("llm_only", {}).get("evidence_score", 0)
                context_strict_evidence = r.get("evaluation", {}).get("evidence_based_evaluation", {}).get("context_strict", {}).get("evidence_score", 0)
                llm_informed_evidence = r.get("evaluation", {}).get("evidence_based_evaluation", {}).get("llm_informed", {}).get("evidence_score", 0)
                
                llm_only_correctness = r.get("evaluation", {}).get("evidence_based_evaluation", {}).get("llm_only", {}).get("correctness_score", 0)
                context_strict_correctness = r.get("evaluation", {}).get("evidence_based_evaluation", {}).get("context_strict", {}).get("correctness_score", 0)
                llm_informed_correctness = r.get("evaluation", {}).get("evidence_based_evaluation", {}).get("llm_informed", {}).get("correctness_score", 0)
                
                value_added = r.get("evaluation", {}).get("context_contribution", {}).get("value_added_score", 0)
                
                processing_time = r.get("processing_time", 0)
                
                # Add to data
                df_data.append({
                    "QuestionID": question_id,
                    "Question": question_text,
                    "KG_Coverage_Percentage": kg_coverage,
                    "LLM_Only_Score": llm_only_score,
                    "Context_Strict_Score": context_strict_score,
                    "LLM_Informed_Score": llm_informed_score,
                    "LLM_Only_Evidence": llm_only_evidence,
                    "Context_Strict_Evidence": context_strict_evidence,
                    "LLM_Informed_Evidence": llm_informed_evidence,
                    "LLM_Only_Correctness": llm_only_correctness,
                    "Context_Strict_Correctness": context_strict_correctness,
                    "LLM_Informed_Correctness": llm_informed_correctness,
                    "Context_Value_Added": value_added,
                    "Processing_Time_Seconds": processing_time
                })
            
            # Create DataFrame and save to CSV
            df = pd.DataFrame(df_data)
            csv_path = os.path.join(visualization_dir, "evaluation_results.csv")
            df.to_csv(csv_path, index=False)
            logger.info(f"Saved evaluation results to {csv_path}")
            
            # Now generate actual visualizations
            # 1. Answer Quality Comparison Chart
            plt.figure(figsize=(10, 6))
            answer_types = ['LLM Only', 'Context Strict', 'LLM Informed']
            scores = [
                summary['answer_quality']['evidence_based']['llm_only'],
                summary['answer_quality']['evidence_based']['context_strict'],
                summary['answer_quality']['evidence_based']['llm_informed']
            ]
            
            bars = plt.bar(answer_types, scores, color=['blue', 'green', 'red'])
            plt.ylim(0, 10)
            plt.ylabel('Quality Score (0-10)')
            plt.title('Answer Quality Comparison')
            plt.axhline(y=5, color='gray', linestyle='--')  # Add a reference line at score=5
            
            # Add score labels above bars
            for bar in bars:
                height = bar.get_height()
                plt.text(bar.get_x() + bar.get_width()/2., height + 0.1,
                        f'{height:.1f}', ha='center', va='bottom')
            
            plt.tight_layout()
            plt.savefig(os.path.join(visualization_dir, 'answer_quality_comparison.png'))
            plt.close()
            
            # 2. KG Coverage vs Answer Quality Scatter Plot
            plt.figure(figsize=(10, 6))
            coverage_values = []
            quality_values = []
            
            for question in df_data:
                coverage_values.append(question['KG_Coverage_Percentage'])
                quality_values.append(question['LLM_Informed_Score'])
            
            plt.scatter(coverage_values, quality_values, alpha=0.7)
            plt.xlabel('Knowledge Graph Coverage (%)')
            plt.ylabel('LLM Informed Answer Quality (0-10)')
            plt.title('Relationship Between KG Coverage and Answer Quality')
            plt.grid(True, linestyle='--', alpha=0.6)
            
            # Add trend line
            if len(coverage_values) > 1:
                import numpy as np
                z = np.polyfit(coverage_values, quality_values, 1)
                p = np.poly1d(z)
                plt.plot(coverage_values, p(coverage_values), "r--", alpha=0.8)
            
            plt.tight_layout()
            plt.savefig(os.path.join(visualization_dir, 'coverage_vs_quality.png'))
            plt.close()
            
            # 3. Context Value Added Chart
            plt.figure(figsize=(10, 6))
            
            # Sort questions by value added score
            value_added_data = sorted([
                (q["QuestionID"], q["Context_Value_Added"])
                for q in df_data
            ], key=lambda x: x[1], reverse=True)
            
            question_ids = [x[0] for x in value_added_data]
            value_added_scores = [x[1] for x in value_added_data]
            
            bars = plt.bar(question_ids, value_added_scores, color='purple')
            plt.ylim(0, 10)
            plt.ylabel('Value Added Score (0-10)')
            plt.title('Context Contribution to Answer Quality by Question')
            plt.axhline(y=5, color='gray', linestyle='--')  # Add a reference line
            plt.xticks(rotation=45, ha='right')
            
            # Add horizontal line for average
            avg_value = summary['context_contribution']['average_value_added']
            plt.axhline(y=avg_value, color='red', linestyle='-')
            plt.text(0, avg_value + 0.2, f'Avg: {avg_value:.1f}', color='red')
            
            plt.tight_layout()
            plt.savefig(os.path.join(visualization_dir, 'context_value_added.png'))
            plt.close()
            
            # 4. Evidence vs Correctness Chart (2D Comparison)
            plt.figure(figsize=(10, 6))
            
            # Plot individual data points instead of just averages
            for question in df_data:
                plt.scatter(question['LLM_Only_Evidence'], question['LLM_Only_Correctness'], 
                            color='blue', alpha=0.5, marker='o')
                plt.scatter(question['Context_Strict_Evidence'], question['Context_Strict_Correctness'], 
                            color='green', alpha=0.5, marker='s')
                plt.scatter(question['LLM_Informed_Evidence'], question['LLM_Informed_Correctness'], 
                            color='red', alpha=0.5, marker='^')

            # Add larger markers for the averages
            avg_llm_only_evidence = sum(q['LLM_Only_Evidence'] for q in df_data) / len(df_data)
            avg_llm_only_correctness = sum(q['LLM_Only_Correctness'] for q in df_data) / len(df_data)

            avg_context_strict_evidence = sum(q['Context_Strict_Evidence'] for q in df_data) / len(df_data)
            avg_context_strict_correctness = sum(q['Context_Strict_Correctness'] for q in df_data) / len(df_data)

            avg_llm_informed_evidence = sum(q['LLM_Informed_Evidence'] for q in df_data) / len(df_data)
            avg_llm_informed_correctness = sum(q['LLM_Informed_Correctness'] for q in df_data) / len(df_data)

            # Plot averages with larger markers
            plt.scatter(avg_llm_only_evidence, avg_llm_only_correctness, 
                       color='blue', s=150, label='LLM Only', edgecolor='black')
            plt.scatter(avg_context_strict_evidence, avg_context_strict_correctness, 
                       color='green', s=150, label='Context Strict', edgecolor='black')
            plt.scatter(avg_llm_informed_evidence, avg_llm_informed_correctness, 
                       color='red', s=150, label='LLM Informed', edgecolor='black')

            plt.xlabel('Evidence Score (0-10)')
            plt.ylabel('Correctness Score (0-10)')
            plt.title('Evidence vs Correctness Comparison')
            plt.grid(True, linestyle='--', alpha=0.6)
            plt.legend()

            # Fix the range to show full scale
            plt.xlim(0, 10)
            plt.ylim(0, 10)

            # Draw quadrant lines
            plt.axhline(y=5, color='gray', linestyle='--', alpha=0.5)
            plt.axvline(x=5, color='gray', linestyle='--', alpha=0.5)

            # Label quadrants
            plt.text(7.5, 7.5, 'High Evidence\nHigh Correctness', ha='center')
            plt.text(2.5, 7.5, 'Low Evidence\nHigh Correctness', ha='center')
            plt.text(7.5, 2.5, 'High Evidence\nLow Correctness', ha='center')
            plt.text(2.5, 2.5, 'Low Evidence\nLow Correctness', ha='center')

            plt.tight_layout()
            plt.savefig(os.path.join(visualization_dir, 'evidence_vs_correctness.png'))
            plt.close()
            
            # 5. Processing Time Analysis
            plt.figure(figsize=(10, 6))
            
            # Sort questions by processing time
            time_data = sorted([
                (q["QuestionID"], q["Processing_Time_Seconds"])
                for q in df_data
            ], key=lambda x: x[1], reverse=True)
            
            question_ids = [x[0] for x in time_data]
            processing_times = [x[1] for x in time_data]
            
            bars = plt.bar(question_ids, processing_times, color='orange')
            plt.ylabel('Processing Time (seconds)')
            plt.title('Question Processing Time')
            plt.xticks(rotation=45, ha='right')
            
            # Add horizontal line for average
            avg_time = summary['timing']['average_total_processing']
            plt.axhline(y=avg_time, color='red', linestyle='-')
            plt.text(0, avg_time + 1, f'Avg: {avg_time:.1f}s', color='red')
            
            plt.tight_layout()
            plt.savefig(os.path.join(visualization_dir, 'processing_time.png'))
            plt.close()
            
            # 6. Combined Metrics Summary Chart
            plt.figure(figsize=(12, 6))
            
            metrics = [
                'LLM Only Score', 
                'Context Strict Score', 
                'LLM Informed Score',
                'KG Coverage (%)', 
                'Context Value Added'
            ]
            
            values = [
                summary['answer_quality']['evidence_based']['llm_only'],
                summary['answer_quality']['evidence_based']['context_strict'],
                summary['answer_quality']['evidence_based']['llm_informed'],
                summary['kg_coverage']['average_coverage'],
                summary['context_contribution']['average_value_added']
            ]
            
            # Adjust KG Coverage to 0-10 scale for comparison
            values[3] = values[3] / 10
            
            colors = ['blue', 'green', 'red', 'purple', 'orange']
            
            bars = plt.bar(metrics, values, color=colors)
            plt.ylim(0, 10)
            plt.ylabel('Score (0-10)')
            plt.title('Summary of Key Metrics')
            plt.axhline(y=5, color='gray', linestyle='--')
            plt.xticks(rotation=45, ha='right')
            
            # Add value labels
            for i, bar in enumerate(bars):
                height = bar.get_height()
                if i == 3:  # KG Coverage
                    label = f'{height*10:.1f}%'
                else:
                    label = f'{height:.1f}'
                plt.text(bar.get_x() + bar.get_width()/2., height + 0.1,
                        label, ha='center', va='bottom')
            
            plt.tight_layout()
            plt.savefig(os.path.join(visualization_dir, 'metrics_summary.png'))
            plt.close()
            
            logger.info(f"Generated 6 visualization charts in {visualization_dir}")
            
        except Exception as e:
            logger.error(f"Error creating visualizations: {str(e)}", exc_info=True)
            import traceback
            logger.error(traceback.format_exc())

    @traceable(run_type="llm", name="LLM Only Answer Generation")
    def generate_llm_only_answer(self, question_with_options: str) -> str:
        """Generate an answer using only the LLM (no context) but with question options included"""
        
        # System message - sets the role
        system_message = """You are a medical expert answering clinical questions based on your knowledge.
        Provide consistent, well-reasoned answers and follow the exact response format specified."""
        
        # User message with question and format instructions
        user_message = f"""# QUESTION
{question_with_options}

Please provide a detailed answer based SOLELY on your medical expertise. 
Format your answer EXACTLY as follows:

**1. REASONING PROCESS:**
- Initial Understanding: [break down the question]
- Medical Knowledge: [relevant medical concepts]
- Chain of Thought: [step-by-step reasoning]

**2. DIFFERENTIAL ANALYSIS:**
- [Why the chosen answer is correct - explain pathophysiology]
- [Why other options are incorrect - systematically rule out alternatives]

**3. CLINICAL CONTEXT:**
- [Pathophysiology explanation]
- [Connection to patient presentation]
- [Clinical management implications]

**4. ANSWER CHOICE:**
- [Single option letter only, e.g. "C"]

**5. CONFIDENCE AND LIMITATIONS:**
- [Confidence level statement]
- [Any critical missing information]
- [Uncertainties in your reasoning]
"""
        
        # Call the LLM with structured messages
        messages = [
            {"role": "system", "content": system_message},
            {"role": "user", "content": user_message}
        ]
        
        # Use model.invoke with messages list
        response = self.llm.invoke(messages).content
        
        return response
    
    @traceable(run_type="llm", name="Context Strict Answer Generation")  
    def generate_context_strict_answer(self, question_with_options: str, kg_evidence: str, textbook_evidence: str) -> str:
        """Generate an answer using only the provided KG and textbook evidence (no LLM knowledge)"""
        
        # System message with explicit instructions for strict evidence usage
        system_message = """You are a medical expert answering questions STRICTLY based on the provided evidence.
        CRITICAL RULES:
        1. You MUST NOT use ANY external medical knowledge beyond what is explicitly provided.
        2. Every single claim or statement you make MUST be supported by specific evidence.
        3. You MUST cite the exact CUI code (e.g., C0027051) when referencing any medical concept.
        4. You MUST cite the complete relationship path when using knowledge graph relationships.
        5. You MUST quote the exact text with citation numbers when using textbook evidence.
        6. If the evidence is insufficient to make a claim or answer the question, you MUST explicitly state this.
        7. You MUST NOT make assumptions or inferences beyond what is directly supported by the evidence.
        8. You MUST NOT generate or make up any CUI codes - only use codes that appear in the provided evidence.
        
        VIOLATION OF THESE RULES IS NOT ALLOWED UNDER ANY CIRCUMSTANCES."""
        
        # User message with structured evidence and question, prioritizing evidence presentation
        user_message = f"""# KNOWLEDGE GRAPH EVIDENCE
{self._format_for_deterministic_output(kg_evidence)}

# TEXTBOOK EVIDENCE
{self._format_for_deterministic_output(textbook_evidence)}

# QUESTION
{question_with_options}

REQUIRED ANSWER FORMAT:

**1. EVIDENCE INVENTORY:**
- Available Knowledge Graph Concepts: [List ALL provided CUI codes and their terms]
- Available Knowledge Graph Relationships: [List ALL provided relationships]
- Available Textbook Evidence: [List ALL relevant textbook passages with citation numbers]

**2. EVIDENCE ANALYSIS:**
- Directly Relevant Evidence: [List evidence that directly addresses the question]
- Indirectly Relevant Evidence: [List evidence that provides context or supporting information]
- Missing Critical Evidence: [List any critical information that is not provided]

**3. REASONING PROCESS:**
For each step in your reasoning:
a) State the claim/inference
b) Cite the SPECIFIC evidence supporting it:
   - For KG concepts: "As evidenced by concept [CUI: C######]"
   - For relationships: "As shown by relationship [C###### → RELATIONSHIP → C######]"
   - For textbook evidence: "As stated in [REF#]: 'exact quote'"
c) If evidence is insufficient, explicitly state: "Insufficient evidence to support this claim"

**4. DIFFERENTIAL ANALYSIS:**
For each option:
a) List supporting evidence with exact citations
b) List contradicting evidence with exact citations
c) State if there is insufficient evidence to evaluate the option

**5. ANSWER CHOICE:**
- If evidence is sufficient: [Single option letter, e.g., "C"]
- If evidence is insufficient: "Insufficient evidence to determine answer"

**6. EVIDENCE ASSESSMENT:**
- Evidence Completeness: [Assess what evidence is available vs. missing]
- Evidence Quality: [Assess strength and relevance of available evidence]
- Confidence Level: [State confidence based ONLY on evidence completeness]
- Evidence Gaps: [List specific missing evidence that would help answer the question]

REMINDER: EVERY claim must be supported by SPECIFIC evidence citations. DO NOT use any knowledge not provided in the evidence."""
        
        # Create message list with proper system and user messages
        messages = [
            {"role": "system", "content": system_message},
            {"role": "user", "content": user_message}
        ]
        
        # Call OpenAI with messages format
        response = self.llm.invoke(messages).content
        
        return response
    
    @traceable(run_type="llm", name="LLM Informed Answer Generation")
    def generate_llm_informed_answer(self, question_with_options: str, kg_evidence: str, textbook_evidence: str) -> str:
        """Generate an answer using combined approach (LLM knowledge + provided evidence) with improved formatting"""
        
        # System message with strict rules about evidence usage
        system_message = """You are a medical expert tasked with answering complex clinical questions by combining provided evidence with your medical knowledge.

        CRITICAL RULES FOR EVIDENCE USAGE:
        1. When citing knowledge graph concepts, you MUST ONLY use CUI codes that appear in the provided evidence
        2. NEVER generate, create, or make up CUI codes
        3. When using knowledge graph evidence, you must cite the exact CUI code from the evidence
        4. When using textbook evidence, you must quote the exact text with citation numbers
        5. You may use your internal medical knowledge to:
           - Explain concepts in more detail
           - Make connections between evidence
           - Fill gaps where evidence is incomplete
           - Provide additional context
        6. Clearly distinguish between evidence-based claims and your expert knowledge
           - For evidence: "According to [CUI/Reference]..."
           - For your knowledge: "Based on medical expertise..."

        VIOLATION OF THESE RULES IS NOT ALLOWED."""
        
        # User message with structured evidence and instructions
        user_message = f"""# KNOWLEDGE GRAPH EVIDENCE
{self._format_for_deterministic_output(kg_evidence)}

# TEXTBOOK EVIDENCE
{self._format_for_deterministic_output(textbook_evidence)}

# QUESTION
{question_with_options}

Follow these instructions precisely:

**1. EVIDENCE ANALYSIS:**
First, analyze ALL available evidence:
- List all relevant CUI codes and their concepts
- List all relevant relationships between concepts
- List all relevant textbook passages

**2. KNOWLEDGE INTEGRATION:**
For each part of your answer, clearly indicate the source:
a) When using knowledge graph evidence:
   - Cite the exact CUI code: "Concept [CUI: C######]"
   - Cite the exact relationship: "[C###### → relationship → C######]"
b) When using textbook evidence:
   - Quote the exact text: "As stated in [REF#]: 'exact quote'"
c) When using your medical knowledge:
   - Explicitly state: "Based on medical expertise..."
   - Explain how it complements the evidence

Format your answer EXACTLY as follows:

**1. EVIDENCE INVENTORY:**
- Available Knowledge Graph Concepts: [List ONLY concepts with CUI codes from evidence]
- Available Knowledge Graph Relationships: [List ONLY relationships from evidence]
- Available Textbook Evidence: [List relevant passages with citation numbers]

**2. REASONING PROCESS:**
- Initial Assessment: [Combine evidence and medical knowledge]
- Evidence-Based Findings: [Cite specific evidence]
- Expert Interpretation: [Clearly marked as medical expertise]

**3. CLINICAL CONTEXT:**
- Evidence-Based Pathophysiology: [Cite evidence]
- Expert Clinical Insights: [Mark as medical expertise]
- Integrated Understanding: [Show how evidence and expertise combine]

**4. DIFFERENTIAL ANALYSIS:**
For each option:
- Supporting Evidence: [Cite specific evidence]
- Expert Medical Knowledge: [Mark as medical expertise]
- Combined Assessment: [Integrate both sources]

**5. ANSWER CHOICE:**
- [Single option letter only, e.g. "C"]
- Justify with both evidence and expertise

**6. CONFIDENCE AND LIMITATIONS:**
- Evidence Strength: [Assess available evidence]
- Knowledge Contribution: [How medical expertise filled gaps]
- Combined Confidence: [Overall assessment]

REMINDER: NEVER create or make up CUI codes. Only use codes that appear in the provided evidence."""
        
        # Create message list with proper system and user messages
        messages = [
            {"role": "system", "content": system_message},
            {"role": "user", "content": user_message}
        ]
        
        # Use model.invoke with messages list
        response = self.llm.invoke(messages).content
        
        logger.info("Generated LLM-informed answer (length: %d chars)", len(response))
        return response

    def retrieve_from_pinecone(self, query_text, top_k=8):
        """Retrieve relevant context from Pinecone vector database"""
        with trace("pinecone_retrieval_and_processing") as parent_run:
            try:
                # Initialize OpenAI embeddings if not already done
                if not hasattr(self, 'openai_embeddings'):
                    from langchain_openai import OpenAIEmbeddings
                    self.openai_embeddings = OpenAIEmbeddings(
                        model="text-embedding-3-large"
                    )
                
                # Initialize Pinecone if not already done
                if not hasattr(self, 'pinecone_index'):
                    from pinecone import Pinecone
                    import os
                    
                    # Get API keys
                    PINECONE_API_KEY = os.getenv("PINECONE_API_KEY")
                    PINECONE_ENV = os.getenv("PINECONE_ENV")
                    
                    # Initialize Pinecone
                    pc = Pinecone(
                        api_key=PINECONE_API_KEY,
                        environment=PINECONE_ENV
                    )
                    
                    # Connect to existing index
                    index_name = "medical-textbook-embeddings"
                    self.pinecone_index = pc.Index(index_name)
                
                # Get query embedding
                with trace("embedding_generation", parent_run=parent_run) as child_run:
                    query_embedding = self.openai_embeddings.embed_query(query_text)
                
                with trace("pinecone_query", parent_run=parent_run) as child_run:
                    results = self.pinecone_index.query(
                        vector=query_embedding,
                        top_k=top_k,
                        include_metadata=True
                    )
                
                # Prepare chunks for combination
                chunks = []
                for match in results.matches:
                    if match.score < 0.5:  # Threshold for relevance
                        continue
                        
                    text = match.metadata.get('text', '').strip()
                    if text.startswith('.'):  # Clean fragmented sentences
                        text = text[1:].strip()
                    
                    chunks.append({
                        'text': text,
                        'source': match.metadata.get('source', ''),
                        'score': match.score
                    })

                if not chunks:
                    logger.warning("No highly relevant information found in the medical database")
                    return ""

                # Combine similar chunks using the function from query_medical_db.py
                combined_results = self._combine_similar_chunks(chunks)
                
                # Format the context for LLM
                context = "\n\n".join([
                    f"[SOURCE {i+1}] From: {', '.join(chunk['sources'])}\nRelevance: {chunk['score']:.2f}\n{chunk['text'][:1000]}"
                    for i, chunk in enumerate(combined_results)
                ])
                
                logger.info(f"Retrieved {len(combined_results)} combined chunks of textbook content")
                
                return context
                
            except Exception as e:
                logger.error(f"Error retrieving from Pinecone: {str(e)}")
                return ""  # Return empty string on error to avoid breaking the pipeline

    def _combine_similar_chunks(self, chunks, similarity_threshold=0.3):
        """Combine similar text chunks into coherent passages"""
        from difflib import SequenceMatcher
        
        def similarity_score(text1, text2):
            """Calculate text similarity using SequenceMatcher"""
            return SequenceMatcher(None, text1, text2).ratio()
        
        combined_chunks = []
        used_chunks = set()

        for i, chunk in enumerate(chunks):
            if i in used_chunks:
                continue

            related_text = [chunk['text']]
            related_chunks = [i]
            used_chunks.add(i)

            # Look for similar chunks
            for j, other_chunk in enumerate(chunks):
                if j not in used_chunks:
                    if (similarity_score(chunk['text'], other_chunk['text']) > similarity_threshold or
                        any(text in other_chunk['text'] for text in related_text) or
                        any(text in chunk['text'] for text in [other_chunk['text']])):
                        
                        related_text.append(other_chunk['text'])
                        related_chunks.append(j)
                        used_chunks.add(j)

            # Combine related chunks and their sources
            combined_text = ' '.join(related_text)
            sources = []
            for idx in related_chunks:
                source = chunks[idx]['source']
                if source and source not in sources:
                    sources.append(source)
                
            avg_score = sum(chunks[idx]['score'] for idx in related_chunks) / len(related_chunks)

            combined_chunks.append({
                'text': combined_text,
                'sources': sources,
                'score': avg_score
            })

        return combined_chunks

    def format_question_with_options(self, question_dict):
        """Format a question with its multiple-choice options if available"""
        if isinstance(question_dict, str):
            # If it's just a string, return it as is
            return question_dict
        
        # Extract question text
        question_text = question_dict.get('question', '')
        
        # Check if there are options
        options = question_dict.get('options', None)
        
        if not options:
            # No options available, return just the question
            return question_text
        
        # Format question with options
        formatted_question = question_text + "\n\n"
        
        # Add options
        if isinstance(options, dict):
            # Handle dictionary format (key-value pairs)
            # Sort to ensure consistent ordering
            sorted_options = sorted(options.items())
            for option_key, option_text in sorted_options:
                formatted_question += f"{option_key}. {option_text}\n"
        elif isinstance(options, list):
            # Handle list format (convert to option letters dynamically)
            for i, option_text in enumerate(options):
                # Use ASCII value starting from 65 ('A') for as many options as we have
                option_letter = chr(65 + i)
                formatted_question += f"{option_letter}. {option_text}\n"
        
        return formatted_question

    def evaluate_evidence_quality(self, answer_text, kg_data):
        """Use LLM to evaluate evidence quality and citations in the answer with detailed breakdown"""
        
        prompt = f"""You are evaluating the quality of evidence and citations in a medical answer. 
        Provide a detailed scoring breakdown for each category (0-10 points each):

        Answer to evaluate:
        {answer_text}

        Evaluate and score these specific aspects:

        1. Citation Quality (0-10):
           - UMLS Concept Citations: Are specific CUIs (e.g., C0027051) mentioned and explained?
           - Relationship Citations: Are connections between concepts explicitly stated?
           - Source References: Are textbook or knowledge graph references properly cited?
           Score each sub-component and provide specific examples found.

        2. Evidence Integration (0-10):
           - Evidence-Reasoning Connection: How well is evidence linked to conclusions?
           - Multi-Source Integration: Are different evidence sources (KG, textbook) combined effectively?
           - Evidence Relevance: Is the cited evidence directly relevant to the question?
           Provide specific examples of strong or weak integration.

        3. Reasoning Structure (0-10):
           - Logical Flow: Is there a clear progression of thought?
           - Alternative Considerations: Are other possibilities discussed with evidence?
           - Clinical Application: Is evidence connected to clinical context?
           Point out specific examples of reasoning patterns.

        Format your response as:
        DETAILED_SCORES:
        - Citation Quality: [score]/10
          * Concept Citations: [examples found]
          * Relationship Citations: [examples found]
          * Source References: [examples found]

        - Evidence Integration: [score]/10
          * Connection Examples: [specific instances]
          * Integration Strengths/Weaknesses: [details]
          * Relevance Analysis: [assessment]

        - Reasoning Structure: [score]/10
          * Logic Flow: [assessment]
          * Alternatives: [examples]
          * Clinical Application: [examples]

        FINAL_EVIDENCE_SCORE: [average of three categories]
        SUMMARY: [Brief explanation of the overall score]
        """

        try:
            response = self.llm_function(prompt)
            
            # Extract detailed scores
            citation_score = re.search(r'Citation Quality:\s*(\d+(?:\.\d+)?)/10', response)
            integration_score = re.search(r'Evidence Integration:\s*(\d+(?:\.\d+)?)/10', response)
            reasoning_score = re.search(r'Reasoning Structure:\s*(\d+(?:\.\d+)?)/10', response)
            final_score = re.search(r'FINAL_EVIDENCE_SCORE:\s*(\d+(?:\.\d+)?)', response)
            summary = re.search(r'SUMMARY:\s*(.+?)(?=\n|$)', response, re.DOTALL)

            # Create detailed breakdown
            detailed_explanation = {
                "citation_quality": {
                    "score": float(citation_score.group(1)) if citation_score else 0.0,
                    "details": self._extract_section_details(response, "Citation Quality")
                },
                "evidence_integration": {
                    "score": float(integration_score.group(1)) if integration_score else 0.0,
                    "details": self._extract_section_details(response, "Evidence Integration")
                },
                "reasoning_structure": {
                    "score": float(reasoning_score.group(1)) if reasoning_score else 0.0,
                    "details": self._extract_section_details(response, "Reasoning Structure")
                },
                "final_score": float(final_score.group(1)) if final_score else 0.0,
                "summary": summary.group(1).strip() if summary else "No summary provided"
            }

            return {
                "score": detailed_explanation["final_score"],
                "explanation": detailed_explanation,
                "summary": detailed_explanation["summary"]
            }
        except Exception as e:
            logger.error(f"Error in detailed evidence evaluation: {str(e)}")
            return {"score": 0, "explanation": f"Error in evaluation: {str(e)}"}

    def _extract_section_details(self, response, section_name):
        """Extract detailed examples and explanations for each scoring section"""
        section_pattern = f"{section_name}.*?\\n(.*?)(?=\\n\\n|$)"
        section_match = re.search(section_pattern, response, re.DOTALL)
        if section_match:
            details = section_match.group(1).strip()
            # Extract bullet points
            bullet_points = re.findall(r'\* ([^\n]+)', details)
            return bullet_points
        return []

    def run_benchmark_evaluation(self):
        """Run evaluation on benchmark questions"""
        logger.info("Starting benchmark evaluation...")
        
        # Create benchmark directory with parents=True to ensure all directories in path are created
        benchmark_dir = os.path.join(self.kg_evaluator.settings.get("visualization_dir", "kg_evaluation"), "benchmark")
        os.makedirs(benchmark_dir, exist_ok=True)
        
        # Also ensure the parent directory exists
        visualization_dir = self.kg_evaluator.settings.get("visualization_dir", "kg_evaluation")
        os.makedirs(visualization_dir, exist_ok=True)
        
        # Get benchmark questions
        benchmark_questions = get_benchmark_usmle_questions()
        logger.info(f"Processing {len(benchmark_questions)} benchmark questions")
        
        # Prepare CSV data with simplified format
        csv_data = []
        
        # Process each question
        for i, question in enumerate(benchmark_questions):
            logger.info(f"Processing benchmark question {i+1}/{len(benchmark_questions)}: {question['id']}")
            
            try:
                # Process the question
                start_time = time.time()
                result = self.process_question(question)
                processing_time = time.time() - start_time
                
                # Extract key information
                question_text = question['question']
                options = question.get('options', [])
                ground_truth = question['answer']
                
                # Get the answers
                llm_only_answer = result['answers']['llm_only']
                context_strict_answer = result['answers']['context_strict']
                llm_informed_answer = result['answers']['llm_informed']
                
                # Extract final answers
                llm_only_extracted = self._extract_final_answer(llm_only_answer)
                context_strict_extracted = self._extract_final_answer(context_strict_answer)
                llm_informed_extracted = self._extract_final_answer(llm_informed_answer)
                
                # Map to full text for better comparison
                llm_only_mapped = self._map_answer_to_options(llm_only_extracted, options)
                context_strict_mapped = self._map_answer_to_options(context_strict_extracted, options)
                llm_informed_mapped = self._map_answer_to_options(llm_informed_extracted, options)
                
                # Prepare structured kg_data for evidence evaluation
                structured_kg_data = {
                    'concepts': result['kg_results']['concepts'],
                    'relationships': result['kg_results']['relationships'],
                    'multihop_paths': result['kg_results']['multihop_paths']
                }
                
                # Create question dict for correctness evaluation
                question_dict = {
                    "id": question['id'],
                    "question": question_text,
                    "answer": ground_truth,
                    "options": options
                }
                
                # Evaluate evidence quality using LLM
                llm_only_evidence = self.evaluate_evidence_quality(llm_only_answer, structured_kg_data)
                context_strict_evidence = self.evaluate_evidence_quality(context_strict_answer, structured_kg_data)
                llm_informed_evidence = self.evaluate_evidence_quality(llm_informed_answer, structured_kg_data)
                
                # Evaluate correctness (binary scoring - either 0 or 4 points, which is 40% of total)
                llm_only_correctness = self.kg_evaluator.evaluate_correctness_with_similarity(llm_only_mapped, question_dict)
                context_strict_correctness = self.kg_evaluator.evaluate_correctness_with_similarity(context_strict_mapped, question_dict)
                llm_informed_correctness = self.kg_evaluator.evaluate_correctness_with_similarity(llm_informed_mapped, question_dict)
                
                # Calculate final scores for each method (evidence + correctness)
                # Evidence score is out of 10 but weighted at 60%, so multiply by 0.6
                # Correctness score is binary (0 or 10) but weighted at 40%, so use 0 or 4
                
                # Format options for CSV
                options_str = "; ".join(options) if isinstance(options, list) else str(options)
                
                # Inside the question processing loop, update these calculations:
                
                # Calculate final scores for each method
                llm_only_score = {
                    "Question_ID": question['id'],
                    "Question": question_text,
                    "Options": options_str,
                    "Ground_Truth": ground_truth,
                    "Method": "LLM Only",
                    "Predicted_Answer": llm_only_extracted,
                    "Full_Answer": llm_only_mapped,
                    "Evidence_Score_Raw": llm_only_evidence.get("score", 0),
                    "Evidence_Score_Weighted": llm_only_evidence.get("score", 0) * 0.6,  # 60% weight
                    "Evidence_Details": {
                        "Citation_Quality": llm_only_evidence.get("explanation", {}).get("citation_quality", {}),
                        "Evidence_Integration": llm_only_evidence.get("explanation", {}).get("evidence_integration", {}),
                        "Reasoning_Structure": llm_only_evidence.get("explanation", {}).get("reasoning_structure", {})
                    },
                    "Evidence_Summary": llm_only_evidence.get("summary", ""),
                    "Correctness_Score_Raw": 10.0 if llm_only_extracted.upper() == ground_truth.upper() else 0.0,  # Direct comparison
                    "Correctness_Score_Weighted": 4.0 if llm_only_extracted.upper() == ground_truth.upper() else 0.0,  # 40% weight
                    "Total_Score": (llm_only_evidence.get("score", 0) * 0.6) + 
                                  (4.0 if llm_only_extracted.upper() == ground_truth.upper() else 0.0)
                }

                # Similar updates for context_strict and llm_informed scores
                context_strict_score = {
                    "Question_ID": question['id'],
                    "Question": question_text,
                    "Options": options_str,
                    "Ground_Truth": ground_truth,
                    "Method": "Context Strict",
                    "Predicted_Answer": context_strict_extracted,
                    "Full_Answer": context_strict_mapped,
                    "Evidence_Score_Raw": context_strict_evidence.get("score", 0),
                    "Evidence_Score_Weighted": context_strict_evidence.get("score", 0) * 0.6,  # 60% weight
                    "Evidence_Details": {
                        "Citation_Quality": context_strict_evidence.get("explanation", {}).get("citation_quality", {}),
                        "Evidence_Integration": context_strict_evidence.get("explanation", {}).get("evidence_integration", {}),
                        "Reasoning_Structure": context_strict_evidence.get("explanation", {}).get("reasoning_structure", {})
                    },
                    "Evidence_Summary": context_strict_evidence.get("summary", ""),
                    "Correctness_Score_Raw": 10.0 if context_strict_extracted.upper() == ground_truth.upper() else 0.0,
                    "Correctness_Score_Weighted": 4.0 if context_strict_extracted.upper() == ground_truth.upper() else 0.0,
                    "Total_Score": (context_strict_evidence.get("score", 0) * 0.6) + 
                                   (4.0 if context_strict_extracted.upper() == ground_truth.upper() else 0.0)
                }

                llm_informed_score = {
                    "Question_ID": question['id'],
                    "Question": question_text,
                    "Options": options_str,
                    "Ground_Truth": ground_truth,
                    "Method": "LLM Informed",
                    "Predicted_Answer": llm_informed_extracted,
                    "Full_Answer": llm_informed_mapped,
                    "Evidence_Score_Raw": llm_informed_evidence.get("score", 0),
                    "Evidence_Score_Weighted": llm_informed_evidence.get("score", 0) * 0.6,  # 60% weight
                    "Evidence_Details": {
                        "Citation_Quality": llm_informed_evidence.get("explanation", {}).get("citation_quality", {}),
                        "Evidence_Integration": llm_informed_evidence.get("explanation", {}).get("evidence_integration", {}),
                        "Reasoning_Structure": llm_informed_evidence.get("explanation", {}).get("reasoning_structure", {})
                    },
                    "Evidence_Summary": llm_informed_evidence.get("summary", ""),
                    "Correctness_Score_Raw": 10.0 if llm_informed_extracted.upper() == ground_truth.upper() else 0.0,
                    "Correctness_Score_Weighted": 4.0 if llm_informed_extracted.upper() == ground_truth.upper() else 0.0,
                    "Total_Score": (llm_informed_evidence.get("score", 0) * 0.6) + 
                                   (4.0 if llm_informed_extracted.upper() == ground_truth.upper() else 0.0)
                }

                # Add scores to csv_data
                csv_data.extend([llm_only_score, context_strict_score, llm_informed_score])
                
                logger.info(f"Completed processing question {i+1}: {question['id']}")
                
                # Add logging to verify extracted answers
                logger.info(f"Question {question['id']} - Ground Truth: {ground_truth}")
                logger.info(f"LLM Only extracted: {llm_only_extracted}")
                logger.info(f"Context Strict extracted: {context_strict_extracted}")
                logger.info(f"LLM Informed extracted: {llm_informed_extracted}")
                
            except Exception as e:
                logger.error(f"Error processing benchmark question {question['id']}: {str(e)}", exc_info=True)
        
        # Create CSV file with all the results
        if csv_data:
            df = pd.DataFrame(csv_data)
            csv_path = os.path.join(benchmark_dir, "simple_benchmark_results.csv")
            df.to_csv(csv_path, index=False)
            logger.info(f"Benchmark results saved to {csv_path}")
            
            # Also save a version with just the key columns for easier viewing
            simplified_df = df[["Question_ID", "Ground_Truth", "Method", "Predicted_Answer", 
                               "Evidence_Score_Raw", "Correctness_Score_Raw", "Total_Score"]]
            simplified_csv_path = os.path.join(benchmark_dir, "simplified_results.csv")
            simplified_df.to_csv(simplified_csv_path, index=False)
            logger.info(f"Simplified results saved to {simplified_csv_path}")
            
            # When saving to CSV, include a detailed report
            detailed_report_path = os.path.join(benchmark_dir, "detailed_evidence_evaluation.json")
            with open(detailed_report_path, 'w') as f:
                json.dump({
                    "questions": [{
                        "id": score["Question_ID"],
                        "method": score["Method"],
                        "evidence_details": score["Evidence_Details"],
                        "evidence_summary": score["Evidence_Summary"]
                    } for score in csv_data]
                }, f, indent=2)
        
        return {
            "questions_evaluated": len(benchmark_questions),
            "csv_path": csv_path if csv_data else None
        }

    def _extract_final_answer(self, answer_text):
        """Extract the final answer using LLM instead of regex patterns"""
        if not answer_text:
            return ""
        
        prompt = f"""Extract ONLY the letter choice from this medical answer.
        Rules:
        1. Look for explicit answer statements like "ANSWER CHOICE:" or "The best answer is..."
        2. Return ONLY the letter, nothing else
        3. If multiple letters are mentioned, identify the final chosen answer
        4. If no clear letter choice is found, return "NONE"

        Answer text:
        {answer_text}

        Return format:
        ANSWER: [single letter only]
        """
        
        try:
            response = self.llm_function(prompt)
            # Try multiple patterns to extract the answer
            patterns = [
                r'ANSWER:\s*([A-Z])',  # Standard format
                r'Answer:\s*([A-Z])',  # Alternative capitalization
                r'[^a-zA-Z]([A-Z])[^a-zA-Z]',  # Standalone letter
                r'\*\*([A-Z])\*\*',  # Markdown bold
                r'The (?:correct )?answer is\s*([A-Z])',  # Natural language
                r'Option\s*([A-Z])',  # Option format
                r'Choice\s*([A-Z])'  # Choice format
            ]
            
            for pattern in patterns:
                match = re.search(pattern, response, re.IGNORECASE)
                if match:
                    return match.group(1).upper()
            
            # If no match found in the LLM response, try the original answer text
            for pattern in patterns:
                match = re.search(pattern, answer_text, re.IGNORECASE)
                if match:
                    return match.group(1).upper()
                    
            return "NONE"
        except Exception as e:
            logger.error(f"Error in LLM answer extraction: {str(e)}")
            return "NONE"

    def _map_answer_to_options(self, answer, options):
        """Map between letter answers and option text"""
        if not answer or not options:
            return answer
            
        # Create mapping
        option_mapping = {}
        reverse_mapping = {}
        
        if isinstance(options, list):
            for i, option_text in enumerate(options):
                # Map any letter based on position
                letter = chr(65 + i)  # Starting from 'A'
                option_mapping[letter] = option_text
                option_mapping[f"{letter}."] = option_text
                reverse_mapping[option_text.lower()] = letter
        elif isinstance(options, dict):
            # Sort to ensure consistent ordering
            sorted_options = sorted(options.items())
            for key, value in sorted_options:
                option_mapping[key] = value
                option_mapping[f"{key}."] = value
                reverse_mapping[value.lower()] = key
        
        # Check if answer is a letter
        if re.match(r'^[A-Z]\.?$', answer.upper()):
            letter = answer.replace(".", "").upper()
            if letter in option_mapping:
                return option_mapping[letter]
        
        # Check if answer is text that matches an option
        lower_answer = answer.lower()
        for option_text in option_mapping.values():
            if lower_answer == option_text.lower():
                return option_text
                
        # Unable to map, return original
        return answer

    def _format_for_deterministic_output(self, evidence_text):
        """Format evidence while preserving the standardized structure"""
        if not evidence_text:
            return ""
            
        # If the text already has our standard formatting, return it as is
        if "=== MEDICAL CONCEPTS ===" in evidence_text or \
           "=== RELATIONSHIPS ===" in evidence_text or \
           "=== COMPLEX KNOWLEDGE PATHS ===" in evidence_text:
            return evidence_text
        
        # For textbook evidence, format with clear citation markers
        if "[SOURCE" in evidence_text or "[REF" in evidence_text:
            # Clean up the text while preserving citation structure
            lines = evidence_text.split('\n')
            formatted_lines = []
            current_source = None
            
            for line in lines:
                if line.strip().startswith('[SOURCE') or line.strip().startswith('[REF'):
                    current_source = line.strip()
                    formatted_lines.append(current_source)
                elif current_source and line.strip():
                    formatted_lines.append(f"  {line.strip()}")
            
            return '\n'.join(formatted_lines)
        
        # For any other type of evidence, just clean up whitespace
        return ' '.join(evidence_text.split())

def main():
    processor = USMLEProcessor()
    
    print("\n🏥 Welcome to the USMLE Question Processor!")
    print("Type 'quit' or 'exit' to end the session")
    print("Type 'evaluate' to see evaluation results")
    print("Type 'visualize' to generate evaluation reports and graphs")
    print("Type 'benchmark' to run evaluation on standard USMLE questions")
    
    while True:
        print("\n📝 Enter your USMLE question (or command):")
        user_input = input().strip()
        
        if user_input.lower() in ['quit', 'exit']:
            break
        elif user_input.lower() == 'evaluate':
            if processor.evaluation_results:
                summary = processor.summarize_evaluation_results()
                print("\n📊 Evaluation Summary:")
                print(f"Questions processed: {summary['questions_processed']}")
                print(f"Average KG coverage: {summary['kg_coverage']['average_coverage']:.2f}%")
                print(f"Answer Quality Comparison:")
                print(f"  - LLM Only: {summary['answer_quality']['evidence_based']['llm_only']:.2f}/10")
                print(f"  - Context Strict: {summary['answer_quality']['evidence_based']['context_strict']:.2f}/10")
                print(f"  - LLM Informed: {summary['answer_quality']['evidence_based']['llm_informed']:.2f}/10")
                print(f"Value Added by Context: {summary['context_contribution']['average_value_added']:.2f}/10")
                print(f"Average processing time: {summary['timing']['average_total_processing']:.2f} seconds")
            else:
                print("No evaluation results available. Process some questions first.")
            continue
        elif user_input.lower() == 'visualize':
            if processor.evaluation_results:
                print("\n📊 Generating visualizations and reports...")
                processor.generate_visualizations()
                print(f"Visualizations and reports saved to {processor.kg_evaluator.settings['visualization_dir']}")
            else:
                print("No evaluation results available. Process some questions first.")
            continue
        elif user_input.lower() == 'benchmark':
            print("\n🔬 Running benchmark evaluation on standard USMLE questions...")
            benchmark_results = processor.run_benchmark_evaluation()
            print(f"\n✅ Benchmark evaluation complete! Processed {benchmark_results['questions_evaluated']} questions.")
            print(f"Reports saved to {processor.kg_evaluator.settings['visualization_dir']}/benchmark")
            continue
        
        print("\n🔍 Processing question...")
        try:
            from langsmith import trace
            
            with trace("question_processing_full_pipeline") as span:
                span.metadata["question"] = user_input  # Add metadata
                start_time = time.time()
                result = processor.process_question(user_input)
                processing_time = time.time() - start_time
                span.metadata["processing_time"] = processing_time
                
            # Print all three answer types
            print("\n=================================================================")
            print("📝 LLM-ONLY ANSWER (No Knowledge Graph):")
            print("=================================================================")
            print(result['answers']['llm_only'])
            
            print("\n=================================================================")
            print("📚 CONTEXT-STRICT ANSWER (Only Knowledge Graph and Textbook Data):")
            print("=================================================================")
            print(result['answers']['context_strict'])
            
            print("\n=================================================================")
            print("🔍 LLM-INFORMED ANSWER (Combined Knowledge):")
            print("=================================================================")
            print(result['answers']['llm_informed'])
            
            # Add a summary of what knowledge was used
            kg_concepts = len(result['kg_results']['concepts'])
            kg_relations = len(result['kg_results']['relationships'])
            kg_terms = len(result['kg_results']['terms']) if 'terms' in result['kg_results'] else 0
            
            print("\n📊 Knowledge Used:")
            print(f"- {kg_concepts} medical concepts from knowledge graph")
            print(f"- {kg_relations} relationships between concepts")
            print(f"- {kg_terms} medical terms extracted from question")
            
            # Evaluate the answer
            print("\n🔍 Evaluating answer quality...")
            evaluation = processor.evaluate_evidence_based_answer(result)
            
            # Show brief evaluation summary
            print("\n📊 Evaluation Summary:")
            try:
                # Access the combined_score inside each dictionary with better error handling
                def safe_get_score(eval_dict, key, default=0.0):
                    try:
                        if key in eval_dict:
                            score = float(eval_dict[key])
                            if score == 0.0:  # If score is exactly zero, likely a parsing error
                                return default
                            return score
                        return default
                    except (TypeError, ValueError):
                        return default
                
                llm_only_score = safe_get_score(
                    evaluation['evidence_based_evaluation']['llm_only'], 'combined_score', 5.0)
                context_strict_score = safe_get_score(
                    evaluation['evidence_based_evaluation']['context_strict'], 'combined_score', 5.0)
                llm_informed_score = safe_get_score(
                    evaluation['evidence_based_evaluation']['llm_informed'], 'combined_score', 5.0)
                
                # Extract evidence and correctness scores with fallbacks
                llm_informed_evidence = safe_get_score(
                    evaluation['evidence_based_evaluation']['llm_informed'], 'evidence_score', 5.0)
                llm_informed_correctness = safe_get_score(
                    evaluation['evidence_based_evaluation']['llm_informed'], 'correctness_score', 5.0)
                
                # Extract value_added_score from context_contribution
                value_added = safe_get_score(evaluation['context_contribution'], 'value_added_score', 5.0)
                
                # Print the metrics with added debug info
                print(f"- LLM Only Quality: {llm_only_score:.1f}/10")
                print(f"- Context Strict Quality: {context_strict_score:.1f}/10")
                print(f"- LLM Informed Quality: {llm_informed_score:.1f}/10")
                print(f"- KG Coverage: {float(evaluation['kg_coverage'].get('coverage_percentage', 0)):.1f}%")
                print(f"- Value Added by Context: {value_added:.1f}/10")
                print(f"- Evidence Quality (LLM Informed): {llm_informed_evidence:.1f}/10")
                print(f"- Correctness (LLM Informed): {llm_informed_correctness:.1f}/10")
                
                # Add debug information
                print("\nScore Details:")
                print(f"- Correctness Weight: 60%")
                print(f"- Evidence Weight: 40%") 
                if llm_only_score == 5.0 and context_strict_score == 5.0 and llm_informed_score == 5.0:
                    print("\n⚠️ NOTE: Default fallback scores were used due to evaluation parsing issues.")
                    print("This usually happens when the LLM output format wasn't as expected.")
            except Exception as e:
                logger.error(f"Error printing evaluation details: {str(e)}", exc_info=True)
                print("- Some evaluation metrics could not be displayed")
                print(f"- Error: {str(e)}")
            print("\nType 'evaluate' for full summary or 'visualize' for reports and graphs")
            
        except Exception as e:
            logger.error(f"Error processing question: {str(e)}", exc_info=True)
            print(f"Error processing question: {e}")
    
    print("\nThank you for using the USMLE Question Processor!")

if __name__ == "__main__":
    main()<|MERGE_RESOLUTION|>--- conflicted
+++ resolved
@@ -156,130 +156,8 @@
         # Store evaluation results
         self.evaluation_results = []
         
-<<<<<<< HEAD
-        # Prompt for the combined approach (LLM informed with contexts)
-        self.combined_prompt = """You are a medical expert addressing complex clinical questions. You have access to:
-        1. A medical knowledge graph containing UMLS concepts and relationships
-        2. Retrieved medical textbook passages
-        3. Your own medical expertise
-        4. You must not choose an answer until you've completed the REASONING PROCESS and cited all supporting evidence.
-
-        
-
-        **Question:** {question}  
-
-        **Knowledge Graph Evidence:**  
-        {kg_evidence}  
-
-        **Textbook Evidence:**  
-        {textbook_evidence}  
-
-        Please provide a detailed answer using the following hierarchy:  
-        - Prioritize knowledge graph evidence (concepts, its definition, and relationships)
-        - Use textbook evidence to fill gaps
-        - Apply your medical expertise only when evidence is incomplete or ambiguous
-        - If evidence conflicts with your knowledge, prioritize evidence unless factually incorrect
-
-
-        Format your answer as follows:  
-
- 
-
-        **1. REASONING PROCESS:**
-        - Clinical Assessment: Summarize key findings from the patient presentation
-        - Differential Considerations: List the diagnostic possibilities based on the presentation  
-        - Logical Pathway: Show your step-by-step reasoning using evidence citations
-
-        **2. EVIDENCE INTEGRATION:**
-        - Knowledge Graph Concepts: Cite specific concept IDs (e.g., "C0027051: Myocardial Infarction") and its definition if you use it.
-        - Knowledge Graph Relationships: List ALL relevant relationships in the format "concept_1 → relationship_type → concept_2"
-        - Knowledge Graph Paths: - Identify any potential multi-step paths from the given evidence that help link the clinical finding to the answer. Explicitly cite the terms and relationships that you use from the evidence to form the multi-hop path. Use the path in your chain-of-thought reasoning.
-        - Textbook Evidence: Quote EXACT text phrases with citation
-        - Utilize multihop paths if necessary to answer the question
-        - Your Expertise: ONLY if evidence is missing, clearly state "Based on medical knowledge not in the provided evidence..."
-
-        **3. CLINICAL CONTEXT:**
-        - Explain the pathophysiology relevant to this case
-        - Connect the answer to the patient's specific presentation
-        - Discuss how this impacts clinical management
-
-        **4. DIFFERENTIAL ANALYSIS:**
-        - Systematically rule out alternative explanations
-        - For each major alternative, explain why it's less likely with specific evidence
-
-        **5. ANSWER CHOICE:**
-        - Choose the best answer based on the evidence and reasoning process
-
-        **6. LIMITATIONS AND CONFIDENCE:**
-        - State your confidence level in the answer
-        - Identify any critical missing information
-        - Acknowledge conflicts between evidence sources and how you resolved them
-
-        Remember to CITE YOUR SOURCES for every claim (concept ID, relationship, textbook reference with exact quotes). Mimic a clinician's systematic thinking process, beginning with the most likely diagnosis and methodically evaluating alternatives.
-        """
-
-        
-        # Prompt for the context-strict approach (only using KG and RAG evidence)
-        self.context_strict_prompt = """
-You are a medical expert answering USMLE questions using two knowledge sources:
-1. A structured knowledge graph (Neo4j) with UMLS medical concepts and relationships
-2. Medical textbook passages (via semantic search)
-3. You must not choose an answer until you've completed the REASONING PROCESS and cited all supporting evidence.
-
-
-Question: {question}
-
-Knowledge Graph Evidence:
-{kg_evidence}
-
-Textbook Evidence:
-{textbook_evidence}
-
-IMPORTANT:
-- Use ONLY the evidence above. Do NOT use outside knowledge.
-- Prioritize the Knowledge Graph. Use textbook data only if the graph lacks sufficient info.
-- Always answer the question directly, even with limited evidence.
-- If multiple-choice options are present, choose the best answer **based solely on evidence**.
-- Every claim MUST cite its evidence source explicitly.
-
-RESPONSE FORMAT:
-
- **1. REASONING PROCESS:**
-        - Clinical Assessment: Summarize key findings from the patient presentation
-        - Differential Considerations: List the diagnostic possibilities based on the presentation  
-        - Logical Pathway: Show your step-by-step reasoning using evidence citations
-
-        **2. EVIDENCE INTEGRATION:**
-        - Knowledge Graph Concepts: Cite specific concept IDs (e.g., "C0027051: Myocardial Infarction") and its definition if you use it.
-        - Knowledge Graph Relationships: List ALL relevant relationships in the format "concept_1 → relationship_type → concept_2"
-        - Knowledge Graph Paths: - Identify any potential multi-step paths from the given evidence that help link the clinical finding to the answer. Explicitly cite the terms and relationships that you use from the evidence to form the multi-hop path. Use the path in your chain-of-thought reasoning.
-        - Textbook Evidence: Quote EXACT text phrases with citation
-        - Utilize multihop paths if necessary to answer the question
-        - Your Expertise: ONLY if evidence is missing, clearly state "Based on medical knowledge not in the provided evidence..."
-
-        **3. CLINICAL CONTEXT:**
-        - Explain the pathophysiology relevant to this case
-        - Connect the answer to the patient's specific presentation
-        - Discuss how this impacts clinical management
-
-        **4. DIFFERENTIAL ANALYSIS:**
-        - Systematically rule out alternative explanations
-        - For each major alternative, explain why it's less likely with specific evidence
-
-        **5. ANSWER CHOICE:**
-        - Choose the best answer based on the evidence and reasoning process
-
-        **6. LIMITATIONS AND CONFIDENCE:**
-        - State your confidence level in the answer
-        - Identify any critical missing information
-        - Acknowledge conflicts between evidence sources and how you resolved them
-
-        Remember to CITE YOUR SOURCES for every claim (concept ID, relationship, textbook reference with exact quotes). Mimic a clinician's systematic thinking process, beginning with the most likely diagnosis and methodically evaluating alternatives.
-"""
-=======
         # Initialize benchmark questions
         self.benchmark_questions = get_benchmark_usmle_questions()
->>>>>>> 21d935a9
 
     @traceable(run_type="chain")
     def process_question(self, question_input):
